/**
 * Licensed to the Apache Software Foundation (ASF) under one
 * or more contributor license agreements.  See the NOTICE file
 * distributed with this work for additional information
 * regarding copyright ownership.  The ASF licenses this file
 * to you under the Apache License, Version 2.0 (the
 * "License"); you may not use this file except in compliance
 * with the License.  You may obtain a copy of the License at
 *
 * http://www.apache.org/licenses/LICENSE-2.0
 *
 * Unless required by applicable law or agreed to in writing,
 * software distributed under the License is distributed on an
 * "AS IS" BASIS, WITHOUT WARRANTIES OR CONDITIONS OF ANY
 * KIND, either express or implied.  See the License for the
 * specific language governing permissions and limitations
 * under the License.
 **/

import de.johoop.jacoco4sbt.JacocoPlugin.jacoco
import sbt.Keys._
import sbt._
import com.typesafe.sbt.pgp._
import sbtrelease.ReleaseStateTransformations._
import sbtrelease.ReleasePlugin.autoImport._
import sbtrelease.{Version => SbtVersion}

object Config {
  lazy val javaCompilerOptions = Seq(
    "-Xlint"
  )

  val isJdk8 = System.getProperty( "java.version" ).startsWith( "1.8" )

  lazy val javadocOptions = if (isJdk8) Seq(
    "-Xdoclint:none"
  )
  else Seq( )

  def allJavadocOptions(jsvcgenVersion: String) = javadocOptions ++ Seq(
    "-noqualifier",
    "all",
    "-stylesheetfile",
    "jsvcgen/src/main/resources/javadoc.css",
    "-header",
    s"""<img><br/><b>jsvcgen</b><br/>v${jsvcgenVersion}"""
  )

  lazy val compilerOptions = Seq(
    "-deprecation",
    "-encoding", "UTF-8", // yes, this is 2 args
    "-feature",
    "-language:existentials",
    "-language:higherKinds",
    "-language:implicitConversions",
    "-unchecked",
    "-Xfatal-warnings",
    "-Xlint",
    "-Yno-adapted-args",
    "-Ywarn-numeric-widen",
    "-Ywarn-value-discard",
    "-Xfuture"
  )

  lazy val pomExtra = {
    <url>https://github.com/solidfire/solidfire-sdk-java</url>
      <licenses>
        <license>
          <name>Apache 2</name>
          <url>http://www.apache.org/licenses/LICENSE-2.0.txt</url>
        </license>
      </licenses>
      <scm>
        <connection>scm:git:github.com/solidfire/jsvcgen</connection>
        <developerConnection>scm:git:git@github.com:solidfire/jsvcgen</developerConnection>
        <url>github.com/solidfire/jsvcgen</url>
      </scm>
      <developers>
        <developer>
          <id>jason-womack</id>
          <name>Jason Ryan Womack</name>
          <url>https://github.com/jason-womack</url>
        </developer>
      </developers>
  }

  lazy val org = "com.solidfire"

  lazy val orgName = "SolidFire, Inc."

  // create beautiful scala test report
  lazy val unitTestOptions = Seq(
    Tests.Argument(TestFrameworks.ScalaTest,"-h","target/html-unit-test-report"),
    Tests.Argument(TestFrameworks.ScalaTest,"-u","target/unit-test-reports"),
    Tests.Argument(TestFrameworks.ScalaTest,"-oD")
  )

  lazy val jacocoTestOptions = Seq(
    Tests.Argument(TestFrameworks.ScalaTest,"-h","target/html-unit-test-report"),
    Tests.Argument(TestFrameworks.ScalaTest,"-u","target/unit-test-reports"),
    Tests.Argument(TestFrameworks.ScalaTest,"-oD")
  )

  lazy val settings = Defaults.coreDefaultSettings ++ Seq(
    //populate default set of scalac options for each project
    javacOptions ++= javaCompilerOptions,
    javacOptions in doc := allJavadocOptions((version in ThisBuild).value),
    scalacOptions ++= compilerOptions,
    testOptions in (Test, test) ++= unitTestOptions,
    testOptions in jacoco.Config ++= jacocoTestOptions,
    crossPaths := false,
    scalaVersion := "2.10.6",
    crossScalaVersions := Seq( "2.10.6", "2.11.8" ),
    isSnapshot := version.value.trim.endsWith( "-SNAPSHOT" ),
    organization := org,
    resolvers := repositories,
    updateOptions := updateOptions.value.withCachedResolution(true),
    releaseVersionBump := SbtVersion.Bump.Next,
    releasePublishArtifactsAction := PgpKeys.publishSigned.value,
    releaseProcess := Seq[ReleaseStep](
      checkSnapshotDependencies,
      inquireVersions,
      runClean,
      runTest,
      setReleaseVersion,
      commitReleaseVersion,
      tagRelease,
      setNextVersion,
      commitNextVersion,
      pushChanges
    ),
    libraryDependencies ++= Seq(
      Dependencies.slf4jApi,
      Dependencies.slf4jSimple,
      Dependencies.scalatest,
      Dependencies.pegdown,
      Dependencies.scalacheck,
      Dependencies.mockito
    )
  )

  lazy val repositories = List(
    "Typesafe" at "http://repo.typesafe.com/typesafe/releases/",
    "Maven Central" at "http://repo1.maven.org/maven2/"
  )
}

object Version {
<<<<<<< HEAD
  //this project
  val jsvcgen = "0.2.8-SNAPSHOT"

  val base64        = "2.3.9"
  val gson          = "2.6.2"
  val jodaConvert   = "1.8.1"
  val jodaTime      = "2.9.3"
  val json4s        = "3.3.0"
  val scalate       = "1.7.1"
  val scopt         = "3.4.0"
  val slf4j         = "1.6.6"
  val junit         = "4.12"
  val scalatest     = "2.2.6"
  val scalacheck    = "1.12.5"
  val pegdown       = "1.6.0"
  val mockito       = "1.10.19"
=======
  val gson       = "2.6.2"
  val json4s     = "3.3.0"
  val scalate    = "1.7.1"
  val scopt      = "3.4.0"
  val slf4j      = "1.6.6"
  val junit      = "4.12"
  val scalatest  = "2.2.6"
  val scalacheck = "1.12.5"
  val pegdown    = "1.6.0"
  val mockito    = "1.10.19"
  val wiremock   = "1.58"
  val dispatch   = "0.11.3"
>>>>>>> b94a50b8
}

object Dependencies {
  lazy val base64        = "net.iharder"              %  "base64"               % Version.base64
  lazy val gson          = "com.google.code.gson"     %  "gson"                 % Version.gson
  lazy val jodaTime      = "joda-time"                %  "joda-time"            % Version.jodaTime
  lazy val jodaConvert   = "org.joda"                 %  "joda-convert"         % Version.jodaConvert
  lazy val json4sJackson = "org.json4s"               %% "json4s-jackson"       % Version.json4s force()
  lazy val scalateCore   = "org.scalatra.scalate"     %% "scalate-core"         % Version.scalate
  lazy val scopt         = "com.github.scopt"         %% "scopt"                % Version.scopt
  lazy val slf4jApi      = "org.slf4j"                %  "slf4j-api"            % Version.slf4j
  lazy val slf4jSimple   = "org.slf4j"                %  "slf4j-simple"         % Version.slf4j
  lazy val junit         = "junit"                    %  "junit"                % Version.junit       % "test"
  lazy val scalatest     = "org.scalatest"            %% "scalatest"            % Version.scalatest   % "test"
  lazy val pegdown       = "org.pegdown"              %  "pegdown"              % Version.pegdown     % "test"
  lazy val scalacheck    = "org.scalacheck"           %% "scalacheck"           % Version.scalacheck  % "test"
  lazy val mockito       = "org.mockito"              %  "mockito-all"          % Version.mockito     % "test"
}

import com.mojolly.scalate.ScalatePlugin._
import ScalateKeys._

object build extends Build {
  val templateSettings = scalateSettings ++ Seq(
    /**
     * Sets the behavior of recompiling template files.
     * Always template files are recompiled when this setting is true.
     * When you set it to false, they are recompiled only when the modified time of
     * a template file is newer than that of a scala file generated by compilation
     * or a compiled scala file corresponding to a template file doesn't exist yet.
     */
    scalateOverwrite := true,
    scalateTemplateConfig in Compile <<= baseDirectory { base =>
      Seq(
        /**
         * A minimal template configuration example.
         * "scalate" is used as a package prefix(the 4th argument of TemplateConfig.apply)
         * if not specified.
         *
         * An example of a scalate usage is as bellow if you have templates/index.ssp.
         *
         * val engine = new TemplateEngine
         * engine.layout("/scalate/index.ssp")
         */
        TemplateConfig(
          base / "src/main/resources/codegen",
          Seq(
            "import com.solidfire.jsvcgen._",
            "import com.solidfire.jsvcgen.codegen._"
          ),
          Nil,
          None
        )
      )
    }
  )

  lazy val root = Project("root", file(".")).settings(templateSettings:_*)
}<|MERGE_RESOLUTION|>--- conflicted
+++ resolved
@@ -146,10 +146,6 @@
 }
 
 object Version {
-<<<<<<< HEAD
-  //this project
-  val jsvcgen = "0.2.8-SNAPSHOT"
-
   val base64        = "2.3.9"
   val gson          = "2.6.2"
   val jodaConvert   = "1.8.1"
@@ -163,20 +159,6 @@
   val scalacheck    = "1.12.5"
   val pegdown       = "1.6.0"
   val mockito       = "1.10.19"
-=======
-  val gson       = "2.6.2"
-  val json4s     = "3.3.0"
-  val scalate    = "1.7.1"
-  val scopt      = "3.4.0"
-  val slf4j      = "1.6.6"
-  val junit      = "4.12"
-  val scalatest  = "2.2.6"
-  val scalacheck = "1.12.5"
-  val pegdown    = "1.6.0"
-  val mockito    = "1.10.19"
-  val wiremock   = "1.58"
-  val dispatch   = "0.11.3"
->>>>>>> b94a50b8
 }
 
 object Dependencies {
